--- conflicted
+++ resolved
@@ -6,11 +6,7 @@
   "private": true,
   "license": "UNLICENSED",
   "scripts": {
-<<<<<<< HEAD
-    "build": "nest build",
-=======
     "build": "npx nest build",
->>>>>>> 4cbae17e
     "format": "prettier --write \"src/**/*.ts\"",
     "start": "nest start",
     "start:dev": "nest start --watch",
